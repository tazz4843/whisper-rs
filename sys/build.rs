--- conflicted
+++ resolved
@@ -247,12 +247,7 @@
 
     let destination = config.build();
 
-<<<<<<< HEAD
     add_link_search_path(&out.join("build")).unwrap();
-=======
-    add_link_search_path(&out.join("lib")).unwrap();
-    add_link_search_path(&out.join("build/src")).unwrap();
->>>>>>> cfec70d9
 
     println!("cargo:rustc-link-search=native={}", destination.display());
     println!("cargo:rustc-link-lib=static=whisper");
